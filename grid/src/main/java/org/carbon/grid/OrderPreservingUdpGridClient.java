/*
 * Copyright 2017 Marco Helmich
 *
 * Licensed under the Apache License, Version 2.0 (the "License");
 * you may not use this file except in compliance with the License.
 * You may obtain a copy of the License at
 *
 * http://www.apache.org/licenses/LICENSE-2.0
 *
 * Unless required by applicable law or agreed to in writing, software
 * distributed under the License is distributed on an "AS IS" BASIS,
 * WITHOUT WARRANTIES OR CONDITIONS OF ANY KIND, either express or implied.
 * See the License for the specific language governing permissions and
 * limitations under the License.
 */

package org.carbon.grid;

import io.netty.bootstrap.Bootstrap;
import io.netty.buffer.ByteBuf;
import io.netty.channel.Channel;
import io.netty.channel.ChannelFuture;
import io.netty.channel.ChannelOption;
import io.netty.channel.EventLoopGroup;
import io.netty.channel.socket.DatagramPacket;
import io.netty.channel.socket.nio.NioDatagramChannel;
import org.cliffc.high_scale_lib.NonBlockingHashMap;
import org.slf4j.Logger;
import org.slf4j.LoggerFactory;

import java.io.Closeable;
import java.io.IOException;
import java.net.InetSocketAddress;
import java.util.LinkedList;
import java.util.concurrent.atomic.AtomicBoolean;
import java.util.concurrent.atomic.AtomicInteger;

/**
 * This client class is responsible for sending out UDP packets to one particular node in the cluster.
 * It does preserve ordering of messages as in: Messages will be received by the other party in the order they are being sent.
 * This class does so by implementing a simple stop-and-wait ARQ (see https://en.wikipedia.org/wiki/Sliding_window_protocol).
 *
 * ToDos:
 * - build more efficient message packing and sending
 */
class OrderPreservingUdpGridClient implements Closeable {
    private final static Logger logger = LoggerFactory.getLogger(OrderPreservingUdpGridClient.class);

    private final NonBlockingHashMap<Integer, LatchAndMessage> messageIdToLatchAndMessage = new NonBlockingHashMap<>();
    private final AtomicInteger lastAckedMessage = new AtomicInteger(Integer.MAX_VALUE);
    private final AtomicBoolean msgInFlight = new AtomicBoolean(false);

    // as long as these two members are only called inside synchronized blocks
    // it's perfectly fine to use non-thread-safe data structures
    private final LinkedList<Integer> messageIdsToSend = new LinkedList<>();
    private int messageSequenceIdGenerator = Integer.MIN_VALUE;

    private final short theNodeITalkTo;
    private final ChannelFuture channelFuture;
    private final InetSocketAddress addr;

    OrderPreservingUdpGridClient(short theNodeITalkTo, InetSocketAddress addr, EventLoopGroup workerGroup, InternalCache internalCache) {
        this.theNodeITalkTo = theNodeITalkTo;
        Bootstrap b = createBootstrap(workerGroup, internalCache);
        this.channelFuture = b.bind(0);
        this.addr = addr;
    }

<<<<<<< HEAD
=======
    // visible for testing
>>>>>>> 97f6e59f
    protected Bootstrap createBootstrap(EventLoopGroup workerGroup, InternalCache internalCache) {
        return new Bootstrap().group(workerGroup)
                .channel(NioDatagramChannel.class)
                .option(ChannelOption.SO_BROADCAST, true)
                .handler(new GridClientHandler(internalCache, this::ackResponseCallback, this::resendCallBack));
    }

    /**
     * This is virtually non-blocking.
     * Technically it calls synchronized methods down below
     * but the code is designed to asynchronously send the message
     * or enqueue the message in a queue to be sent later.
     * Therefore this method returns "right away" and takes care of the
     * sending later.
     */
    CountDownLatchFuture send(Message msg) throws IOException {
        CountDownLatchFuture latch = new CountDownLatchFuture();
        queueUpMessage(msg, latch);
        processMsgQueue();
        return latch;
    }

<<<<<<< HEAD
    private int nextMessageId() {
        if (messageIdGenerator.get() == Integer.MAX_VALUE) {
            messageIdGenerator.set(Integer.MIN_VALUE);
        }
        return messageIdGenerator.incrementAndGet();
    }

=======
>>>>>>> 97f6e59f
    // visible for testing
    void ackResponseCallback(int messageId) {
        LatchAndMessage lAndM = messageIdToLatchAndMessage.remove(messageId);
        // this is a little loose code
        // if we ever move away from send-and-wait ARQ,
        // we will have to deal with multiple threads competing
        lastAckedMessage.set(messageId);

        if (lAndM == null) {
            logger.info("received message with id {} twice. Discarding...", messageId);
        } else {
            logger.info("releasing latch for message with id: {}", messageId);
            lAndM.latch.countDown();
        }

        msgInFlight.set(false);
        // piggy back another send if possible
        processMsgQueue();
    }

    private void resendCallBack(int messageIdFromWhereToResend) {
        logger.info("received resend message for id {}", messageIdFromWhereToResend);
    }

    /**
     * This methods triggers the sending process...
     * It's called in two places -- when a consumer calls send and asynchronously when the client handler
     * acknowledges an incoming message. At any point in time we may choose to not do anything as there
     * is a message in-flight already.
     */
    private void processMsgQueue() {
        Integer msgIdToSend = nextMessageToSend();
<<<<<<< HEAD
=======
        // null means no message to send because a different message is still in-flight
>>>>>>> 97f6e59f
        if (msgIdToSend != null) {
            LatchAndMessage lnm = messageIdToLatchAndMessage.get(msgIdToSend);
            // if we have a message id in the queue and no corresponding message in the map,
            // that's a big problem
            assert lnm != null;
            try {
                innerSend(lnm.msg);
                // only remove the message from the queue after sending it succeeded
                messageIdsToSend.poll();
            } catch (IOException xcp) {
                throw new RuntimeException(xcp);
            }
        }
    }

<<<<<<< HEAD
    private synchronized void queueUpMessage(Message msg, CountDownLatchFuture latch) {
        msg.messageId = nextMessageId();
=======
    /////////////////////////////////////////////////
    /////////////////////////////////////////////
    /////////////////////////////////
    // concurrency right now is dealt with by these
    // two synchronized methods
    // they make sure all our bookkeeping lines up
    // you might argue that this implementation of
    // concurrency control has optimization potential
    // and I can't disagree but I deem this fine for now

    private synchronized void queueUpMessage(Message msg, CountDownLatchFuture latch) {
        msg.messageId = generateNextMessageId();
>>>>>>> 97f6e59f
        messageIdToLatchAndMessage.put(msg.messageId, new LatchAndMessage(latch, msg));
        messageIdsToSend.offer(msg.messageId);
    }

<<<<<<< HEAD
    private synchronized Integer nextMessageToSend() {
        Integer msgIdToSend = messageIdsToSend.peek();
        return (previousMessageStillInFlight(msgIdToSend)) ? null : messageIdsToSend.poll();
    }

    private boolean previousMessageStillInFlight(int msgIdToSend) {
        msgIdToSend--;
        return lastAckedMessage.get() == msgIdToSend;
    }

=======
    // nullable
    private synchronized Integer nextMessageToSend() {
        if (msgInFlight.get()) {
            return null;
        } else {
            msgInFlight.set(true);
            return messageIdsToSend.peek();
        }
    }

    private int generateNextMessageId() {
        if (messageSequenceIdGenerator == Integer.MAX_VALUE) {
            messageSequenceIdGenerator = Integer.MIN_VALUE;
        } else {
            messageSequenceIdGenerator++;
        }

        return messageSequenceIdGenerator;
    }

    /**
     * This method takes care of the actual serialization and sending of messages.
     */
>>>>>>> 97f6e59f
    protected ChannelFuture innerSend(Message msg) throws IOException {
        Channel ch = channelFuture.syncUninterruptibly().channel();
        ByteBuf bites = ch.alloc().buffer(msg.calcByteSize());
        try (MessageOutput out = new MessageOutput(bites)) {
            msg.write(out);
        }

        return ch.writeAndFlush(new DatagramPacket(bites, addr));
    }

    @Override
    public void close() throws IOException {
        channelFuture.channel().close();
    }

    @Override
    public String toString() {
        return "theNodeITalkTo: " + theNodeITalkTo + " addr: " + addr;
    }

    private static class LatchAndMessage {
        final CountDownLatchFuture latch;
        final Message msg;
        LatchAndMessage(CountDownLatchFuture latch, Message msg) {
            this.latch = latch;
            this.msg = msg;
        }

        @Override
        public String toString() {
            return "latch: " + latch + " msg: " + msg;
        }
    }
}<|MERGE_RESOLUTION|>--- conflicted
+++ resolved
@@ -66,10 +66,7 @@
         this.addr = addr;
     }
 
-<<<<<<< HEAD
-=======
     // visible for testing
->>>>>>> 97f6e59f
     protected Bootstrap createBootstrap(EventLoopGroup workerGroup, InternalCache internalCache) {
         return new Bootstrap().group(workerGroup)
                 .channel(NioDatagramChannel.class)
@@ -92,16 +89,6 @@
         return latch;
     }
 
-<<<<<<< HEAD
-    private int nextMessageId() {
-        if (messageIdGenerator.get() == Integer.MAX_VALUE) {
-            messageIdGenerator.set(Integer.MIN_VALUE);
-        }
-        return messageIdGenerator.incrementAndGet();
-    }
-
-=======
->>>>>>> 97f6e59f
     // visible for testing
     void ackResponseCallback(int messageId) {
         LatchAndMessage lAndM = messageIdToLatchAndMessage.remove(messageId);
@@ -134,10 +121,7 @@
      */
     private void processMsgQueue() {
         Integer msgIdToSend = nextMessageToSend();
-<<<<<<< HEAD
-=======
         // null means no message to send because a different message is still in-flight
->>>>>>> 97f6e59f
         if (msgIdToSend != null) {
             LatchAndMessage lnm = messageIdToLatchAndMessage.get(msgIdToSend);
             // if we have a message id in the queue and no corresponding message in the map,
@@ -153,10 +137,6 @@
         }
     }
 
-<<<<<<< HEAD
-    private synchronized void queueUpMessage(Message msg, CountDownLatchFuture latch) {
-        msg.messageId = nextMessageId();
-=======
     /////////////////////////////////////////////////
     /////////////////////////////////////////////
     /////////////////////////////////
@@ -169,23 +149,10 @@
 
     private synchronized void queueUpMessage(Message msg, CountDownLatchFuture latch) {
         msg.messageId = generateNextMessageId();
->>>>>>> 97f6e59f
         messageIdToLatchAndMessage.put(msg.messageId, new LatchAndMessage(latch, msg));
         messageIdsToSend.offer(msg.messageId);
     }
 
-<<<<<<< HEAD
-    private synchronized Integer nextMessageToSend() {
-        Integer msgIdToSend = messageIdsToSend.peek();
-        return (previousMessageStillInFlight(msgIdToSend)) ? null : messageIdsToSend.poll();
-    }
-
-    private boolean previousMessageStillInFlight(int msgIdToSend) {
-        msgIdToSend--;
-        return lastAckedMessage.get() == msgIdToSend;
-    }
-
-=======
     // nullable
     private synchronized Integer nextMessageToSend() {
         if (msgInFlight.get()) {
@@ -209,7 +176,6 @@
     /**
      * This method takes care of the actual serialization and sending of messages.
      */
->>>>>>> 97f6e59f
     protected ChannelFuture innerSend(Message msg) throws IOException {
         Channel ch = channelFuture.syncUninterruptibly().channel();
         ByteBuf bites = ch.alloc().buffer(msg.calcByteSize());
